--- conflicted
+++ resolved
@@ -1754,7 +1754,17 @@
             'symbol': symbol
         }
 
-<<<<<<< HEAD
+        if kline_type is not None:
+            data['type'] = kline_type
+        if start is not None:
+            data['startAt'] = start
+        else:
+            data['startAt'] = calendar.timegm(datetime.utcnow().date().timetuple())
+        if end is not None:
+            data['endAt'] = end
+        else:
+            data['endAt'] = int(time.time())
+
         return self._get('market/candles', False, data=data)
 
     # Websocket Endpoints
@@ -1800,18 +1810,4 @@
         if private:
             path = 'bullet-private'
 
-        return self._post(path, signed)
-=======
-        if kline_type is not None:
-            data['type'] = kline_type
-        if start is not None:
-            data['startAt'] = start
-        else:
-            data['startAt'] = calendar.timegm(datetime.utcnow().date().timetuple())
-        if end is not None:
-            data['endAt'] = end
-        else:
-            data['endAt'] = int(time.time())
-
-        return self._get('market/candles', False, data=data)
->>>>>>> ffba55b0
+        return self._post(path, signed)